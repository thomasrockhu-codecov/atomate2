--- conflicted
+++ resolved
@@ -56,11 +56,7 @@
     "sphinx_design==0.5.0",
 ]
 dev = ["pre-commit>=2.12.1"]
-<<<<<<< HEAD
-tests = ["FireWorks==2.0.3", "pytest-cov==4.1.0", "pytest==7.3.2", "codecov-cli"]
-=======
-tests = ["FireWorks==2.0.3", "pytest-cov==4.1.0", "pytest==7.4.0"]
->>>>>>> 18d014ab
+tests = ["FireWorks==2.0.3", "pytest-cov==4.1.0", "pytest==7.4.0", "codecov-cli"]
 strict = [
     "PyYAML==6.0.1",
     "cclib==1.7.2",
